# Makefile.am for libevent
# Copyright 2000-2007 Niels Provos
# Copyright 2007-2012 Niels Provos and Nick Mathewson
#
# See LICENSE for copying information.

# 'foreign' means that we're not enforcing GNU package rules strictly.
# '1.7' means that we need automake 1.7 or later (and we do).
AUTOMAKE_OPTIONS = foreign 1.7

ACLOCAL_AMFLAGS = -I m4

# This is the "Release" of the Libevent ABI.  It takes precedence over
# the VERSION_INFO, so that two versions of Libevent with the same
# "Release" are never binary-compatible.
#
# This number incremented once for the 2.0 release candidate, and
# will increment for each series until we revise our interfaces enough
# that we can seriously expect ABI compatibility between series.
#
RELEASE = -release 2.1

# This is the version info for the libevent binary API.  It has three
# numbers:
#   Current  -- the number of the binary API that we're implementing
#   Revision -- which iteration of the implementation of the binary
#               API are we supplying?
#   Age      -- How many previous binary API versions do we also
#               support?
#
# To increment a VERSION_INFO (current:revision:age):
#    If the ABI didn't change:
#        Return (current:revision+1:age)
#    If the ABI changed, but it's backward-compatible:
#        Return (current+1:0:age+1)
#    If the ABI changed and it isn't backward-compatible:
#        Return (current+1:0:0)
#
# Once an RC is out, DO NOT MAKE ANY ABI-BREAKING CHANGES IN THAT SERIES
# UNLESS YOU REALLY REALLY HAVE TO.
<<<<<<< HEAD
VERSION_INFO = 1:0:0
=======
VERSION_INFO = 6:5:1
>>>>>>> e49e2891

# History:          RELEASE    VERSION_INFO
#  2.0.1-alpha --     2.0        1:0:0
#  2.0.2-alpha --                2:0:0
#  2.0.3-alpha --                2:0:0  (should have incremented; didn't.)
#  2.0.4-alpha --                3:0:0
#  2.0.5-beta  --                4:0:0
#  2.0.6-rc    --     2.0        2:0:0
#  2.0.7-rc    --     2.0        3:0:1
#  2.0.8-rc    --     2.0        4:0:2
#  2.0.9-rc    --     2.0        5:0:0 (ABI changed slightly)
#  2.0.10-stable--    2.0        5:1:0 (No ABI change)
#  2.0.11-stable--    2.0        6:0:1 (ABI changed, backward-compatible)
#  2.0.12-stable--    2.0        6:1:1 (No ABI change)
#  2.0.13-stable--    2.0        6:2:1 (No ABI change)
#  2.0.14-stable--    2.0        6:3:1 (No ABI change)
<<<<<<< HEAD
=======
#  2.0.15-stable--    2.0        6:3:1 (Forgot to update :( )
#  2.0.16-stable--    2.0        6:4:1 (No ABI change)
#  2.0.17-stable--    2.0        6:5:1 (No ABI change)
>>>>>>> e49e2891
#
# For Libevent 2.1:
#  2.1.1-alpha --     2.1        1:0:0


# ABI version history for this package effectively restarts every time
# we change RELEASE.  Version 1.4.x had RELEASE of 1.4.
#
# Ideally, we would not be using RELEASE at all; instead we could just
# use the VERSION_INFO field to label our backward-incompatible ABI
# changes, and those would be few and far between.  Unfortunately,
# Libevent still exposes far too many volatile structures in its
# headers, so we pretty much have to assume that most development
# series will break ABI compatibility.  For now, it's simplest just to
# keep incrementing the RELEASE between series and resetting VERSION_INFO.
#
# Eventually, when we get to the point where the structures in the
# headers are all non-changing (or not there at all!), we can shift to
# a more normal worldview where backward-incompatible ABI changes are
# nice and rare.  For the next couple of years, though, 'struct event'
# is user-visible, and so we can pretty much guarantee that release
# series won't be binary-compatible.

if INSTALL_LIBEVENT
dist_bin_SCRIPTS = event_rpcgen.py
endif

pkgconfigdir=$(libdir)/pkgconfig
LIBEVENT_PKGCONFIG=libevent.pc

# These sources are conditionally added by configure.in or conditionally
# included from other files.
PLATFORM_DEPENDENT_SRC = \
	epoll_sub.c \
	arc4random.c

EXTRA_DIST = \
	LICENSE \
	autogen.sh \
	event_rpcgen.py \
	libevent.pc.in \
	Doxyfile \
	whatsnew-2.0.txt \
	Makefile.nmake test/Makefile.nmake \
	$(PLATFORM_DEPENDENT_SRC)

LIBEVENT_LIBS_LA = libevent.la libevent_core.la libevent_extra.la
if PTHREADS
LIBEVENT_LIBS_LA += libevent_pthreads.la
LIBEVENT_PKGCONFIG += libevent_pthreads.pc
endif
if OPENSSL
LIBEVENT_LIBS_LA += libevent_openssl.la
LIBEVENT_PKGCONFIG += libevent_openssl.pc
endif

if INSTALL_LIBEVENT
lib_LTLIBRARIES = $(LIBEVENT_LIBS_LA)
pkgconfig_DATA = $(LIBEVENT_PKGCONFIG)
else
noinst_LTLIBRARIES =  $(LIBEVENT_LIBS_LA)
endif

SUBDIRS = . include sample test

if BUILD_WIN32

SYS_LIBS = -lws2_32 -lshell32 -ladvapi32
SYS_SRC = win32select.c evthread_win32.c buffer_iocp.c event_iocp.c \
	bufferevent_async.c
SYS_INCLUDES = -IWIN32-Code

else

SYS_LIBS =
SYS_SRC =
SYS_INCLUDES =

endif

if SELECT_BACKEND
SYS_SRC += select.c
endif
if POLL_BACKEND
SYS_SRC += poll.c
endif
if DEVPOLL_BACKEND
SYS_SRC += devpoll.c
endif
if KQUEUE_BACKEND
SYS_SRC += kqueue.c
endif
if EPOLL_BACKEND
SYS_SRC += epoll.c
endif
if EVPORT_BACKEND
SYS_SRC += evport.c
endif
if SIGNAL_SUPPORT
SYS_SRC += signal.c
endif

BUILT_SOURCES = ./include/event2/event-config.h

./include/event2/event-config.h: config.h
	$(MKDIR_P) ./include/event2 || true
	echo '/* event2/event-config.h' > $@
	echo ' *' >> $@
	echo ' * This file was generated by autoconf when libevent was built, and post-' >> $@
	echo ' * processed by Libevent so that its macros would have a uniform prefix.' >> $@
	echo ' *' >> $@
	echo ' * DO NOT EDIT THIS FILE.' >> $@
	echo ' *' >> $@
	echo ' * Do not rely on macros in this file existing in later versions.'>> $@
	echo ' */' >> $@
	echo '#ifndef _EVENT2_EVENT_CONFIG_H_' >> $@
	echo '#define _EVENT2_EVENT_CONFIG_H_' >> $@

	sed -e 's/#define /#define _EVENT_/' \
	    -e 's/#undef /#undef _EVENT_/' \
	    -e 's/# define /# define _EVENT_/' \
	    -e 's/#ifndef /#ifndef _EVENT_/' < config.h >> $@
	echo "#endif" >> $@

CORE_SRC = event.c evthread.c buffer.c \
	bufferevent.c bufferevent_sock.c bufferevent_filter.c \
	bufferevent_pair.c listener.c bufferevent_ratelim.c \
	evmap.c	log.c evutil.c evutil_rand.c strlcpy.c $(SYS_SRC)
EXTRA_SRC = event_tagging.c http.c evdns.c evrpc.c

if BUILD_WITH_NO_UNDEFINED
NO_UNDEFINED = -no-undefined
MAYBE_CORE = libevent_core.la
else
NO_UNDEFINED =
MAYBE_CORE =
endif

GENERIC_LDFLAGS = -version-info $(VERSION_INFO) $(RELEASE) $(NO_UNDEFINED)

libevent_la_SOURCES = $(CORE_SRC) $(EXTRA_SRC)
libevent_la_LIBADD = @LTLIBOBJS@ $(SYS_LIBS)
libevent_la_LDFLAGS = $(GENERIC_LDFLAGS)

libevent_core_la_SOURCES = $(CORE_SRC)
libevent_core_la_LIBADD = @LTLIBOBJS@ $(SYS_LIBS)
libevent_core_la_LDFLAGS = $(GENERIC_LDFLAGS)

if PTHREADS
libevent_pthreads_la_SOURCES = evthread_pthread.c
libevent_pthreads_la_LIBADD = $(MAYBE_CORE)
libevent_pthreads_la_LDFLAGS = $(GENERIC_LDFLAGS)
endif

libevent_extra_la_SOURCES = $(EXTRA_SRC)
libevent_extra_la_LIBADD = $(MAYBE_CORE) $(SYS_LIBS)
libevent_extra_la_LDFLAGS = $(GENERIC_LDFLAGS)

if OPENSSL
libevent_openssl_la_SOURCES = bufferevent_openssl.c
libevent_openssl_la_LIBADD = $(MAYBE_CORE) $(OPENSSL_LIBS)
libevent_openssl_la_LDFLAGS = $(GENERIC_LDFLAGS)
libevent_openssl_la_CPPFLAGS = $(AM_CPPFLAGS) $(OPENSSL_INCS)
endif

noinst_HEADERS = util-internal.h mm-internal.h ipv6-internal.h \
	evrpc-internal.h strlcpy-internal.h evbuffer-internal.h \
	bufferevent-internal.h http-internal.h event-internal.h \
	evthread-internal.h ht-internal.h defer-internal.h \
	minheap-internal.h log-internal.h evsignal-internal.h evmap-internal.h \
	changelist-internal.h iocp-internal.h \
	ratelim-internal.h \
	evconfig-private.h \
	WIN32-Code/event2/event-config.h \
	WIN32-Code/evconfig-private.h \
	WIN32-Code/tree.h \
	compat/sys/queue.h

EVENT1_HDRS = event.h evhttp.h evdns.h evrpc.h evutil.h

if INSTALL_LIBEVENT
include_HEADERS = $(EVENT1_HDRS)
else
noinst_HEADERS += $(EVENT1_HDRS)
endif

AM_CPPFLAGS = -I$(srcdir)/compat -I$(srcdir)/include -I./include $(SYS_INCLUDES)

verify: check

doxygen: FORCE
	doxygen $(srcdir)/Doxyfile
FORCE:

DISTCLEANFILES = *~ libevent.pc ./include/event2/event-config.h
<|MERGE_RESOLUTION|>--- conflicted
+++ resolved
@@ -38,11 +38,7 @@
 #
 # Once an RC is out, DO NOT MAKE ANY ABI-BREAKING CHANGES IN THAT SERIES
 # UNLESS YOU REALLY REALLY HAVE TO.
-<<<<<<< HEAD
 VERSION_INFO = 1:0:0
-=======
-VERSION_INFO = 6:5:1
->>>>>>> e49e2891
 
 # History:          RELEASE    VERSION_INFO
 #  2.0.1-alpha --     2.0        1:0:0
@@ -59,12 +55,9 @@
 #  2.0.12-stable--    2.0        6:1:1 (No ABI change)
 #  2.0.13-stable--    2.0        6:2:1 (No ABI change)
 #  2.0.14-stable--    2.0        6:3:1 (No ABI change)
-<<<<<<< HEAD
-=======
 #  2.0.15-stable--    2.0        6:3:1 (Forgot to update :( )
 #  2.0.16-stable--    2.0        6:4:1 (No ABI change)
 #  2.0.17-stable--    2.0        6:5:1 (No ABI change)
->>>>>>> e49e2891
 #
 # For Libevent 2.1:
 #  2.1.1-alpha --     2.1        1:0:0
