--- conflicted
+++ resolved
@@ -1,4 +1,3 @@
-<<<<<<< HEAD
 Changes in version 2.1.2-alpha (?? ??? 2012)
 
 Changes in version 2.1.1-alpha (4 Apr 2012)
@@ -284,38 +283,6 @@
      Lagerwall)
    o Rename event-test.c to event-read-fifo.c. (a5b370a Ross Lagerwall)
    o event-read-fifo: Use EV_PERSIST appropriately (24dab0b)
-=======
-Changes in version 2.0.19-stable (0? May 2012)
-BUGFIXES (CORE):
- o Refactor event_persist_closure: raise and extract some common logic (bec22b4)
- o If time has jumped so we'd reschedule a periodic event in the past, schedule it for the future instead (dfd808c)
- o If a higher-priority event becomes active, don't continue running events of the current priority. (2bfda40)
-
-BUGFIXES (SSL):
- o Fixed potential double-readcb execution with openssl bufferevents. (4e62cd1 Mark Ellzey)
-
-BUGFIXES (DNS):
- o Cancel a probe request when the server is freed, and ignore cancelled probe callbacks (94d2336 Greg Hazel)
- o Remove redundant DNS_ERR_CANCEL check, move comment (46b8060 Greg Hazel)
- o When retransmitting a timed-out DNS request, pick a fresh nameserver. (3d9e52a)
-
-DOCUMENTATION FIXES:
- o Fix a typo in the bufferevent documentation (98e9119)
- o Add missing ) to changelog; spotted by rransom (4c7ee6b)
- o Fix the website URL in the readme (f775521)
-
-COMPILATION FIXES:
- o Fix a compilation error with MSVC 2005 due to use of mode_t (336dcae)
- o Configure with gcc older than 2.95 (4a6fd43 Sebastian Hahn)
- o Generate event-config.h with a single sed script (30b6f88 Zack Weinberg)
-
-FORWARD-COMPATIBILITY:
- o Backport: provide EVENT_LOG_* names, and deprecate _EVENT_LOG_* (d1a03b2)
-
-TESTING/DEBUGGING SUPPORT:
- o dns-example.c can now take a resolv.conf file on the commandline (6610fa5)
- o Make some evdns.c debug logs more verbose (d873d67)
- o Work-around a stupid gcov-breaking bug in OSX 10.6 (b3887cd)
-
->>>>>>> cecb111b
-
+
+
+
