--- conflicted
+++ resolved
@@ -195,14 +195,9 @@
 		evdns_add_server_port_with_base(event_base, sock, 0, evdns_server_callback, NULL);
 	}
 	if (idx < c) {
-<<<<<<< HEAD
+		int res;
 #ifdef _WIN32
-		evdns_base_config_windows_nameservers(evdns_base);
-=======
-		int res;
-#ifdef WIN32
 		res = evdns_base_config_windows_nameservers(evdns_base);
->>>>>>> a3f320e8
 #else
 		res = evdns_base_resolv_conf_parse(evdns_base, DNS_OPTION_NAMESERVERS,
 		    "/etc/resolv.conf");
