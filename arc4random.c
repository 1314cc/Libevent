/* Portable arc4random.c based on arc4random.c from OpenBSD.
 * Portable version by Chris Davis, adapted for Libevent by Nick Mathewson
 * Copyright (c) 2010 Chris Davis, Niels Provos, and Nick Mathewson
 * Copyright (c) 2010-2012 Niels Provos and Nick Mathewson
 *
 * Note that in Libevent, this file isn't compiled directly.  Instead,
 * it's included from evutil_rand.c
 */

/*
 * Copyright (c) 1996, David Mazieres <dm@uun.org>
 * Copyright (c) 2008, Damien Miller <djm@openbsd.org>
 *
 * Permission to use, copy, modify, and distribute this software for any
 * purpose with or without fee is hereby granted, provided that the above
 * copyright notice and this permission notice appear in all copies.
 *
 * THE SOFTWARE IS PROVIDED "AS IS" AND THE AUTHOR DISCLAIMS ALL WARRANTIES
 * WITH REGARD TO THIS SOFTWARE INCLUDING ALL IMPLIED WARRANTIES OF
 * MERCHANTABILITY AND FITNESS. IN NO EVENT SHALL THE AUTHOR BE LIABLE FOR
 * ANY SPECIAL, DIRECT, INDIRECT, OR CONSEQUENTIAL DAMAGES OR ANY DAMAGES
 * WHATSOEVER RESULTING FROM LOSS OF USE, DATA OR PROFITS, WHETHER IN AN
 * ACTION OF CONTRACT, NEGLIGENCE OR OTHER TORTIOUS ACTION, ARISING OUT OF
 * OR IN CONNECTION WITH THE USE OR PERFORMANCE OF THIS SOFTWARE.
 */

/*
 * Arc4 random number generator for OpenBSD.
 *
 * This code is derived from section 17.1 of Applied Cryptography,
 * second edition, which describes a stream cipher allegedly
 * compatible with RSA Labs "RC4" cipher (the actual description of
 * which is a trade secret).  The same algorithm is used as a stream
 * cipher called "arcfour" in Tatu Ylonen's ssh package.
 *
 * Here the stream cipher has been modified always to include the time
 * when initializing the state.  That makes it impossible to
 * regenerate the same random sequence twice, so this can't be used
 * for encryption, but will generate good random numbers.
 *
 * RC4 is a registered trademark of RSA Laboratories.
 */

#ifndef ARC4RANDOM_EXPORT
#define ARC4RANDOM_EXPORT
#endif

#ifndef ARC4RANDOM_UINT32
#define ARC4RANDOM_UINT32 uint32_t
#endif

#ifndef ARC4RANDOM_NO_INCLUDES
#include "evconfig-private.h"
#ifdef _WIN32
#include <wincrypt.h>
#include <process.h>
#else
#include <fcntl.h>
#include <unistd.h>
#include <sys/param.h>
#include <sys/time.h>
#ifdef EVENT__HAVE_SYS_SYSCTL_H
#include <sys/sysctl.h>
#endif
#endif
#include <limits.h>
#include <stdlib.h>
#include <string.h>
#endif

/* Add platform entropy 32 bytes (256 bits) at a time. */
#define ADD_ENTROPY 32

/* Re-seed from the platform RNG after generating this many bytes. */
#define BYTES_BEFORE_RESEED 1600000

struct arc4_stream {
	unsigned char i;
	unsigned char j;
	unsigned char s[256];
};

#ifdef _WIN32
#define getpid _getpid
#define pid_t int
#endif

static int rs_initialized;
static struct arc4_stream rs;
static pid_t arc4_stir_pid;
static int arc4_count;
static int arc4_seeded_ok;

static inline unsigned char arc4_getbyte(void);

static inline void
arc4_init(void)
{
	int     n;

	for (n = 0; n < 256; n++)
		rs.s[n] = n;
	rs.i = 0;
	rs.j = 0;
}

static inline void
arc4_addrandom(const unsigned char *dat, int datlen)
{
	int     n;
	unsigned char si;

	rs.i--;
	for (n = 0; n < 256; n++) {
		rs.i = (rs.i + 1);
		si = rs.s[rs.i];
		rs.j = (rs.j + si + dat[n % datlen]);
		rs.s[rs.i] = rs.s[rs.j];
		rs.s[rs.j] = si;
	}
	rs.j = rs.i;
}

#ifndef _WIN32
static ssize_t
read_all(int fd, unsigned char *buf, size_t count)
{
	size_t numread = 0;
	ssize_t result;

	while (numread < count) {
		result = read(fd, buf+numread, count-numread);
		if (result<0)
			return -1;
		else if (result == 0)
			break;
		numread += result;
	}

	return (ssize_t)numread;
}
#endif

#ifdef _WIN32
#define TRY_SEED_WIN32
static int
arc4_seed_win32(void)
{
	/* This is adapted from Tor's crypto_seed_rng() */
	static int provider_set = 0;
	static HCRYPTPROV provider;
	unsigned char buf[ADD_ENTROPY];

	if (!provider_set) {
		if (!CryptAcquireContext(&provider, NULL, NULL, PROV_RSA_FULL,
		    CRYPT_VERIFYCONTEXT)) {
			if (GetLastError() != (DWORD)NTE_BAD_KEYSET)
				return -1;
		}
		provider_set = 1;
	}
	if (!CryptGenRandom(provider, sizeof(buf), buf))
		return -1;
	arc4_addrandom(buf, sizeof(buf));
	memset(buf, 0, sizeof(buf));
	arc4_seeded_ok = 1;
	return 0;
}
#endif

#if defined(EVENT__HAVE_SYS_SYSCTL_H) && defined(EVENT__HAVE_SYSCTL)
#if EVENT__HAVE_DECL_CTL_KERN && EVENT__HAVE_DECL_KERN_RANDOM && EVENT__HAVE_DECL_RANDOM_UUID
#define TRY_SEED_SYSCTL_LINUX
static int
arc4_seed_sysctl_linux(void)
{
	/* Based on code by William Ahern, this function tries to use the
	 * RANDOM_UUID sysctl to get entropy from the kernel.  This can work
	 * even if /dev/urandom is inaccessible for some reason (e.g., we're
	 * running in a chroot). */
	int mib[] = { CTL_KERN, KERN_RANDOM, RANDOM_UUID };
	unsigned char buf[ADD_ENTROPY];
	size_t len, n;
	unsigned i;
	int any_set;

	memset(buf, 0, sizeof(buf));

	for (len = 0; len < sizeof(buf); len += n) {
		n = sizeof(buf) - len;

		if (0 != sysctl(mib, 3, &buf[len], &n, NULL, 0))
			return -1;
	}
	/* make sure that the buffer actually got set. */
	for (i=0,any_set=0; i<sizeof(buf); ++i) {
		any_set |= buf[i];
	}
	if (!any_set)
		return -1;

	arc4_addrandom(buf, sizeof(buf));
	memset(buf, 0, sizeof(buf));
	arc4_seeded_ok = 1;
	return 0;
}
#endif

#if EVENT__HAVE_DECL_CTL_KERN && EVENT__HAVE_DECL_KERN_ARND
#define TRY_SEED_SYSCTL_BSD
static int
arc4_seed_sysctl_bsd(void)
{
	/* Based on code from William Ahern and from OpenBSD, this function
	 * tries to use the KERN_ARND syscall to get entropy from the kernel.
	 * This can work even if /dev/urandom is inaccessible for some reason
	 * (e.g., we're running in a chroot). */
	int mib[] = { CTL_KERN, KERN_ARND };
	unsigned char buf[ADD_ENTROPY];
	size_t len, n;
	int i, any_set;

	memset(buf, 0, sizeof(buf));

	len = sizeof(buf);
	if (sysctl(mib, 2, buf, &len, NULL, 0) == -1) {
		for (len = 0; len < sizeof(buf); len += sizeof(unsigned)) {
			n = sizeof(unsigned);
			if (n + len > sizeof(buf))
			    n = len - sizeof(buf);
			if (sysctl(mib, 2, &buf[len], &n, NULL, 0) == -1)
				return -1;
		}
	}
	/* make sure that the buffer actually got set. */
	for (i=any_set=0; i<sizeof(buf); ++i) {
		any_set |= buf[i];
	}
	if (!any_set)
		return -1;

	arc4_addrandom(buf, sizeof(buf));
	memset(buf, 0, sizeof(buf));
	arc4_seeded_ok = 1;
	return 0;
}
#endif
#endif /* defined(EVENT__HAVE_SYS_SYSCTL_H) */

#ifdef __linux__
#define TRY_SEED_PROC_SYS_KERNEL_RANDOM_UUID
static int
arc4_seed_proc_sys_kernel_random_uuid(void)
{
	/* Occasionally, somebody will make /proc/sys accessible in a chroot,
	 * but not /dev/urandom.  Let's try /proc/sys/kernel/random/uuid.
	 * Its format is stupid, so we need to decode it from hex.
	 */
	int fd;
	char buf[128];
	unsigned char entropy[64];
	int bytes, n, i, nybbles;
	for (bytes = 0; bytes<ADD_ENTROPY; ) {
		fd = evutil_open_closeonexec_("/proc/sys/kernel/random/uuid", O_RDONLY, 0);
		if (fd < 0)
			return -1;
		n = read(fd, buf, sizeof(buf));
		close(fd);
		if (n<=0)
			return -1;
		memset(entropy, 0, sizeof(entropy));
		for (i=nybbles=0; i<n; ++i) {
			if (EVUTIL_ISXDIGIT_(buf[i])) {
				int nyb = evutil_hex_char_to_int_(buf[i]);
				if (nybbles & 1) {
					entropy[nybbles/2] |= nyb;
				} else {
					entropy[nybbles/2] |= nyb<<4;
				}
				++nybbles;
			}
		}
		if (nybbles < 2)
			return -1;
		arc4_addrandom(entropy, nybbles/2);
		bytes += nybbles/2;
	}
	memset(entropy, 0, sizeof(entropy));
	memset(buf, 0, sizeof(buf));
	arc4_seeded_ok = 1;
	return 0;
}
#endif

#ifndef _WIN32
#define TRY_SEED_URANDOM
static char *arc4random_urandom_filename = NULL;

static int arc4_seed_urandom_helper_(const char *fname)
{
	unsigned char buf[ADD_ENTROPY];
	int fd;
	size_t n;

	fd = evutil_open_closeonexec(fname, O_RDONLY, 0);
	if (fd<0)
		return -1;
	n = read_all(fd, buf, sizeof(buf));
	close(fd);
	if (n != sizeof(buf))
		return -1;
	arc4_addrandom(buf, sizeof(buf));
	memset(buf, 0, sizeof(buf));
	arc4_seeded_ok = 1;
	return 0;
}

static int
arc4_seed_urandom(void)
{
	/* This is adapted from Tor's crypto_seed_rng() */
	static const char *filenames[] = {
		"/dev/srandom", "/dev/urandom", "/dev/random", NULL
	};
	int i;
	if (arc4random_urandom_filename)
		return arc4_seed_urandom_helper_(arc4random_urandom_filename);

	for (i = 0; filenames[i]; ++i) {
<<<<<<< HEAD
		fd = evutil_open_closeonexec_(filenames[i], O_RDONLY, 0);
		if (fd<0)
			continue;
		n = read_all(fd, buf, sizeof(buf));
		close(fd);
		if (n != sizeof(buf))
			return -1;
		arc4_addrandom(buf, sizeof(buf));
		memset(buf, 0, sizeof(buf));
		arc4_seeded_ok = 1;
		return 0;
=======
		if (arc4_seed_urandom_helper_(filenames[i]) == 0)
			return 0;
>>>>>>> 2bbb5d76
	}

	return -1;
}
#endif

static int
arc4_seed(void)
{
	int ok = 0;
	/* We try every method that might work, and don't give up even if one
	 * does seem to work.  There's no real harm in over-seeding, and if
	 * one of these sources turns out to be broken, that would be bad. */
#ifdef TRY_SEED_WIN32
	if (0 == arc4_seed_win32())
		ok = 1;
#endif
#ifdef TRY_SEED_URANDOM
	if (0 == arc4_seed_urandom())
		ok = 1;
#endif
#ifdef TRY_SEED_PROC_SYS_KERNEL_RANDOM_UUID
	if (0 == arc4_seed_proc_sys_kernel_random_uuid())
		ok = 1;
#endif
#ifdef TRY_SEED_SYSCTL_LINUX
	/* Apparently Linux is deprecating sysctl, and spewing warning
	 * messages when you try to use it. */
	if (!ok && 0 == arc4_seed_sysctl_linux())
		ok = 1;
#endif
#ifdef TRY_SEED_SYSCTL_BSD
	if (0 == arc4_seed_sysctl_bsd())
		ok = 1;
#endif
	return ok ? 0 : -1;
}

static int
arc4_stir(void)
{
	int     i;

	if (!rs_initialized) {
		arc4_init();
		rs_initialized = 1;
	}

	arc4_seed();
	if (!arc4_seeded_ok)
		return -1;

	/*
	 * Discard early keystream, as per recommendations in
	 * "Weaknesses in the Key Scheduling Algorithm of RC4" by
	 * Scott Fluhrer, Itsik Mantin, and Adi Shamir.
	 * http://www.wisdom.weizmann.ac.il/~itsik/RC4/Papers/Rc4_ksa.ps
	 *
	 * Ilya Mironov's "(Not So) Random Shuffles of RC4" suggests that
	 * we drop at least 2*256 bytes, with 12*256 as a conservative
	 * value.
	 *
	 * RFC4345 says to drop 6*256.
	 *
	 * At least some versions of this code drop 4*256, in a mistaken
	 * belief that "words" in the Fluhrer/Mantin/Shamir paper refers
	 * to processor words.
	 *
	 * We add another sect to the cargo cult, and choose 12*256.
	 */
	for (i = 0; i < 12*256; i++)
		(void)arc4_getbyte();

	arc4_count = BYTES_BEFORE_RESEED;

	return 0;
}


static void
arc4_stir_if_needed(void)
{
	pid_t pid = getpid();

	if (arc4_count <= 0 || !rs_initialized || arc4_stir_pid != pid)
	{
		arc4_stir_pid = pid;
		arc4_stir();
	}
}

static inline unsigned char
arc4_getbyte(void)
{
	unsigned char si, sj;

	rs.i = (rs.i + 1);
	si = rs.s[rs.i];
	rs.j = (rs.j + si);
	sj = rs.s[rs.j];
	rs.s[rs.i] = sj;
	rs.s[rs.j] = si;
	return (rs.s[(si + sj) & 0xff]);
}

static inline unsigned int
arc4_getword(void)
{
	unsigned int val;

	val = arc4_getbyte() << 24;
	val |= arc4_getbyte() << 16;
	val |= arc4_getbyte() << 8;
	val |= arc4_getbyte();

	return val;
}

#ifndef ARC4RANDOM_NOSTIR
ARC4RANDOM_EXPORT int
arc4random_stir(void)
{
	int val;
	ARC4_LOCK_();
	val = arc4_stir();
	ARC4_UNLOCK_();
	return val;
}
#endif

#ifndef ARC4RANDOM_NOADDRANDOM
ARC4RANDOM_EXPORT void
arc4random_addrandom(const unsigned char *dat, int datlen)
{
	int j;
	ARC4_LOCK_();
	if (!rs_initialized)
		arc4_stir();
	for (j = 0; j < datlen; j += 256) {
		/* arc4_addrandom() ignores all but the first 256 bytes of
		 * its input.  We want to make sure to look at ALL the
		 * data in 'dat', just in case the user is doing something
		 * crazy like passing us all the files in /var/log. */
		arc4_addrandom(dat + j, datlen - j);
	}
	ARC4_UNLOCK_();
}
#endif

#ifndef ARC4RANDOM_NORANDOM
ARC4RANDOM_EXPORT ARC4RANDOM_UINT32
arc4random(void)
{
	ARC4RANDOM_UINT32 val;
	ARC4_LOCK_();
	arc4_count -= 4;
	arc4_stir_if_needed();
	val = arc4_getword();
	ARC4_UNLOCK_();
	return val;
}
#endif

ARC4RANDOM_EXPORT void
arc4random_buf(void *buf_, size_t n)
{
	unsigned char *buf = buf_;
	ARC4_LOCK_();
	arc4_stir_if_needed();
	while (n--) {
		if (--arc4_count <= 0)
			arc4_stir();
		buf[n] = arc4_getbyte();
	}
	ARC4_UNLOCK_();
}

#ifndef ARC4RANDOM_NOUNIFORM
/*
 * Calculate a uniformly distributed random number less than upper_bound
 * avoiding "modulo bias".
 *
 * Uniformity is achieved by generating new random numbers until the one
 * returned is outside the range [0, 2**32 % upper_bound).  This
 * guarantees the selected random number will be inside
 * [2**32 % upper_bound, 2**32) which maps back to [0, upper_bound)
 * after reduction modulo upper_bound.
 */
ARC4RANDOM_EXPORT unsigned int
arc4random_uniform(unsigned int upper_bound)
{
	ARC4RANDOM_UINT32 r, min;

	if (upper_bound < 2)
		return 0;

#if (UINT_MAX > 0xffffffffUL)
	min = 0x100000000UL % upper_bound;
#else
	/* Calculate (2**32 % upper_bound) avoiding 64-bit math */
	if (upper_bound > 0x80000000)
		min = 1 + ~upper_bound;		/* 2**32 - upper_bound */
	else {
		/* (2**32 - (x * 2)) % x == 2**32 % x when x <= 2**31 */
		min = ((0xffffffff - (upper_bound * 2)) + 1) % upper_bound;
	}
#endif

	/*
	 * This could theoretically loop forever but each retry has
	 * p > 0.5 (worst case, usually far better) of selecting a
	 * number inside the range we need, so it should rarely need
	 * to re-roll.
	 */
	for (;;) {
		r = arc4random();
		if (r >= min)
			break;
	}

	return r % upper_bound;
}
#endif<|MERGE_RESOLUTION|>--- conflicted
+++ resolved
@@ -302,7 +302,7 @@
 	int fd;
 	size_t n;
 
-	fd = evutil_open_closeonexec(fname, O_RDONLY, 0);
+	fd = evutil_open_closeonexec_(fname, O_RDONLY, 0);
 	if (fd<0)
 		return -1;
 	n = read_all(fd, buf, sizeof(buf));
@@ -327,22 +327,8 @@
 		return arc4_seed_urandom_helper_(arc4random_urandom_filename);
 
 	for (i = 0; filenames[i]; ++i) {
-<<<<<<< HEAD
-		fd = evutil_open_closeonexec_(filenames[i], O_RDONLY, 0);
-		if (fd<0)
-			continue;
-		n = read_all(fd, buf, sizeof(buf));
-		close(fd);
-		if (n != sizeof(buf))
-			return -1;
-		arc4_addrandom(buf, sizeof(buf));
-		memset(buf, 0, sizeof(buf));
-		arc4_seeded_ok = 1;
-		return 0;
-=======
 		if (arc4_seed_urandom_helper_(filenames[i]) == 0)
 			return 0;
->>>>>>> 2bbb5d76
 	}
 
 	return -1;
