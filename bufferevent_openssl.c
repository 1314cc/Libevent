/*
 * Copyright (c) 2009-2012 Niels Provos and Nick Mathewson
 *
 * Redistribution and use in source and binary forms, with or without
 * modification, are permitted provided that the following conditions
 * are met:
 * 1. Redistributions of source code must retain the above copyright
 *    notice, this list of conditions and the following disclaimer.
 * 2. Redistributions in binary form must reproduce the above copyright
 *    notice, this list of conditions and the following disclaimer in the
 *    documentation and/or other materials provided with the distribution.
 * 3. The name of the author may not be used to endorse or promote products
 *    derived from this software without specific prior written permission.
 *
 * THIS SOFTWARE IS PROVIDED BY THE AUTHOR ``AS IS'' AND ANY EXPRESS OR
 * IMPLIED WARRANTIES, INCLUDING, BUT NOT LIMITED TO, THE IMPLIED WARRANTIES
 * OF MERCHANTABILITY AND FITNESS FOR A PARTICULAR PURPOSE ARE DISCLAIMED.
 * IN NO EVENT SHALL THE AUTHOR BE LIABLE FOR ANY DIRECT, INDIRECT,
 * INCIDENTAL, SPECIAL, EXEMPLARY, OR CONSEQUENTIAL DAMAGES (INCLUDING, BUT
 * NOT LIMITED TO, PROCUREMENT OF SUBSTITUTE GOODS OR SERVICES; LOSS OF USE,
 * DATA, OR PROFITS; OR BUSINESS INTERRUPTION) HOWEVER CAUSED AND ON ANY
 * THEORY OF LIABILITY, WHETHER IN CONTRACT, STRICT LIABILITY, OR TORT
 * (INCLUDING NEGLIGENCE OR OTHERWISE) ARISING IN ANY WAY OUT OF THE USE OF
 * THIS SOFTWARE, EVEN IF ADVISED OF THE POSSIBILITY OF SUCH DAMAGE.
 */

#include "event2/event-config.h"
#include "evconfig-private.h"

#include <sys/types.h>

#ifdef EVENT__HAVE_SYS_TIME_H
#include <sys/time.h>
#endif

#include <errno.h>
#include <stdio.h>
#include <stdlib.h>
#include <string.h>
#ifdef EVENT__HAVE_STDARG_H
#include <stdarg.h>
#endif
#ifdef EVENT__HAVE_UNISTD_H
#include <unistd.h>
#endif

#ifdef _WIN32
#include <winsock2.h>
#endif

#include "event2/bufferevent.h"
#include "event2/bufferevent_struct.h"
#include "event2/bufferevent_ssl.h"
#include "event2/buffer.h"
#include "event2/event.h"

#include "mm-internal.h"
#include "bufferevent-internal.h"
#include "log-internal.h"

#include <openssl/bio.h>
#include <openssl/ssl.h>
#include <openssl/err.h>

/*
 * Define an OpenSSL bio that targets a bufferevent.
 */

/* --------------------
   A BIO is an OpenSSL abstraction that handles reading and writing data.  The
   library will happily speak SSL over anything that implements a BIO
   interface.

   Here we define a BIO implementation that directs its output to a
   bufferevent.  We'll want to use this only when none of OpenSSL's built-in
   IO mechanisms work for us.
   -------------------- */

/* every BIO type needs its own integer type value. */
#define BIO_TYPE_LIBEVENT 57
/* ???? Arguably, we should set BIO_TYPE_FILTER or BIO_TYPE_SOURCE_SINK on
 * this. */

#if 0
static void
print_err(int val)
{
	int err;
	printf("Error was %d\n", val);

	while ((err = ERR_get_error()))x {
		const char *msg = (const char*)ERR_reason_error_string(err);
		const char *lib = (const char*)ERR_lib_error_string(err);
		const char *func = (const char*)ERR_func_error_string(err);

		printf("%s in %s %s\n", msg, lib, func);
	}
}
#else
#define print_err(v) ((void)0)
#endif

/* Called to initialize a new BIO */
static int
bio_bufferevent_new(BIO *b)
{
	b->init = 0;
	b->num = -1;
	b->ptr = NULL; /* We'll be putting the bufferevent in this field.*/
	b->flags = 0;
	return 1;
}

/* Called to uninitialize the BIO. */
static int
bio_bufferevent_free(BIO *b)
{
	if (!b)
		return 0;
	if (b->shutdown) {
		if (b->init && b->ptr)
			bufferevent_free(b->ptr);
		b->init = 0;
		b->flags = 0;
		b->ptr = NULL;
	}
	return 1;
}

/* Called to extract data from the BIO. */
static int
bio_bufferevent_read(BIO *b, char *out, int outlen)
{
	int r = 0;
	struct evbuffer *input;

	BIO_clear_retry_flags(b);

	if (!out)
		return 0;
	if (!b->ptr)
		return -1;

	input = bufferevent_get_input(b->ptr);
	if (evbuffer_get_length(input) == 0) {
		/* If there's no data to read, say so. */
		BIO_set_retry_read(b);
		return -1;
	} else {
		r = evbuffer_remove(input, out, outlen);
	}

	return r;
}

/* Called to write data info the BIO */
static int
bio_bufferevent_write(BIO *b, const char *in, int inlen)
{
	struct bufferevent *bufev = b->ptr;
	struct evbuffer *output;
	size_t outlen;

	BIO_clear_retry_flags(b);

	if (!b->ptr)
		return -1;

	output = bufferevent_get_output(bufev);
	outlen = evbuffer_get_length(output);

	/* Copy only as much data onto the output buffer as can fit under the
	 * high-water mark. */
	if (bufev->wm_write.high && bufev->wm_write.high <= (outlen+inlen)) {
		if (bufev->wm_write.high <= outlen) {
			/* If no data can fit, we'll need to retry later. */
			BIO_set_retry_write(b);
			return -1;
		}
		inlen = bufev->wm_write.high - outlen;
	}

	EVUTIL_ASSERT(inlen > 0);
	evbuffer_add(output, in, inlen);
	return inlen;
}

/* Called to handle various requests */
static long
bio_bufferevent_ctrl(BIO *b, int cmd, long num, void *ptr)
{
	struct bufferevent *bufev = b->ptr;
	long ret = 1;

	switch (cmd) {
	case BIO_CTRL_GET_CLOSE:
		ret = b->shutdown;
		break;
	case BIO_CTRL_SET_CLOSE:
		b->shutdown = (int)num;
		break;
	case BIO_CTRL_PENDING:
		ret = evbuffer_get_length(bufferevent_get_input(bufev)) != 0;
		break;
	case BIO_CTRL_WPENDING:
		ret = evbuffer_get_length(bufferevent_get_output(bufev)) != 0;
		break;
	/* XXXX These two are given a special-case treatment because
	 * of cargo-cultism.  I should come up with a better reason. */
	case BIO_CTRL_DUP:
	case BIO_CTRL_FLUSH:
		ret = 1;
		break;
	default:
		ret = 0;
		break;
	}
	return ret;
}

/* Called to write a string to the BIO */
static int
bio_bufferevent_puts(BIO *b, const char *s)
{
	return bio_bufferevent_write(b, s, strlen(s));
}

/* Method table for the bufferevent BIO */
static BIO_METHOD methods_bufferevent = {
	BIO_TYPE_LIBEVENT, "bufferevent",
	bio_bufferevent_write,
	bio_bufferevent_read,
	bio_bufferevent_puts,
	NULL /* bio_bufferevent_gets */,
	bio_bufferevent_ctrl,
	bio_bufferevent_new,
	bio_bufferevent_free,
	NULL /* callback_ctrl */,
};

/* Return the method table for the bufferevents BIO */
static BIO_METHOD *
BIO_s_bufferevent(void)
{
	return &methods_bufferevent;
}

/* Create a new BIO to wrap communication around a bufferevent.  If close_flag
 * is true, the bufferevent will be freed when the BIO is closed. */
static BIO *
BIO_new_bufferevent(struct bufferevent *bufferevent, int close_flag)
{
	BIO *result;
	if (!bufferevent)
		return NULL;
	if (!(result = BIO_new(BIO_s_bufferevent())))
		return NULL;
	result->init = 1;
	result->ptr = bufferevent;
	result->shutdown = close_flag ? 1 : 0;
	return result;
}

/* --------------------
   Now, here's the OpenSSL-based implementation of bufferevent.

   The implementation comes in two flavors: one that connects its SSL object
   to an underlying bufferevent using a BIO_bufferevent, and one that has the
   SSL object connect to a socket directly.  The latter should generally be
   faster, except on Windows, where your best bet is using a
   bufferevent_async.

   (OpenSSL supports many other BIO types, too.  But we can't use any unless
   we have a good way to get notified when they become readable/writable.)
   -------------------- */

struct bio_data_counts {
	unsigned long n_written;
	unsigned long n_read;
};

struct bufferevent_openssl {
	/* Shared fields with common bufferevent implementation code.
	   If we were set up with an underlying bufferevent, we use the
	   events here as timers only.  If we have an SSL, then we use
	   the events as socket events.
	 */
	struct bufferevent_private bev;
	/* An underlying bufferevent that we're directing our output to.
	   If it's NULL, then we're connected to an fd, not an evbuffer. */
	struct bufferevent *underlying;
	/* The SSL object doing our encryption. */
	SSL *ssl;

	/* A callback that's invoked when data arrives on our outbuf so we
	   know to write data to the SSL. */
	struct evbuffer_cb_entry *outbuf_cb;

	/* A count of how much data the bios have read/written total.  Used
	   for rate-limiting. */
	struct bio_data_counts counts;

	/* If this value is greater than 0, then the last SSL_write blocked,
	 * and we need to try it again with this many bytes. */
	ev_ssize_t last_write;

#define NUM_ERRORS 3
	ev_uint32_t errors[NUM_ERRORS];

	/* When we next get available space, we should say "read" instead of
	   "write". This can happen if there's a renegotiation during a read
	   operation. */
	unsigned read_blocked_on_write : 1;
	/* When we next get data, we should say "write" instead of "read". */
	unsigned write_blocked_on_read : 1;
	/* Treat TCP close before SSL close on SSL >= v3 as clean EOF. */
	unsigned allow_dirty_shutdown : 1;
	/* XXXX */
	unsigned fd_is_set : 1;
	/* XXX */
	unsigned n_errors : 2;

	/* Are we currently connecting, accepting, or doing IO? */
	unsigned state : 2;
};

static int be_openssl_enable(struct bufferevent *, short);
static int be_openssl_disable(struct bufferevent *, short);
static void be_openssl_destruct(struct bufferevent *);
static int be_openssl_adj_timeouts(struct bufferevent *);
static int be_openssl_flush(struct bufferevent *bufev,
    short iotype, enum bufferevent_flush_mode mode);
static int be_openssl_ctrl(struct bufferevent *, enum bufferevent_ctrl_op, union bufferevent_ctrl_data *);

const struct bufferevent_ops bufferevent_ops_openssl = {
	"ssl",
	evutil_offsetof(struct bufferevent_openssl, bev.bev),
	be_openssl_enable,
	be_openssl_disable,
	be_openssl_destruct,
	be_openssl_adj_timeouts,
	be_openssl_flush,
	be_openssl_ctrl,
};

/* Given a bufferevent, return a pointer to the bufferevent_openssl that
 * contains it, if any. */
static inline struct bufferevent_openssl *
upcast(struct bufferevent *bev)
{
	struct bufferevent_openssl *bev_o;
	if (bev->be_ops != &bufferevent_ops_openssl)
		return NULL;
	bev_o = (void*)( ((char*)bev) -
			 evutil_offsetof(struct bufferevent_openssl, bev.bev));
	EVUTIL_ASSERT(bev_o->bev.bev.be_ops == &bufferevent_ops_openssl);
	return bev_o;
}

static inline void
put_error(struct bufferevent_openssl *bev_ssl, unsigned long err)
{
	if (bev_ssl->n_errors == NUM_ERRORS)
		return;
	/* The error type according to openssl is "unsigned long", but
	   openssl never uses more than 32 bits of it.  It _can't_ use more
	   than 32 bits of it, since it needs to report errors on systems
	   where long is only 32 bits.
	 */
	bev_ssl->errors[bev_ssl->n_errors++] = (ev_uint32_t) err;
}

/* Have the base communications channel (either the underlying bufferevent or
 * ev_read and ev_write) start reading.  Take the read-blocked-on-write flag
 * into account. */
static int
start_reading(struct bufferevent_openssl *bev_ssl)
{
	if (bev_ssl->underlying) {
		bufferevent_unsuspend_read_(bev_ssl->underlying,
		    BEV_SUSPEND_FILT_READ);
		return 0;
	} else {
		struct bufferevent *bev = &bev_ssl->bev.bev;
		int r;
		r = bufferevent_add_event_(&bev->ev_read, &bev->timeout_read);
		if (r == 0 && bev_ssl->read_blocked_on_write)
			r = bufferevent_add_event_(&bev->ev_write,
			    &bev->timeout_write);
		return r;
	}
}

/* Have the base communications channel (either the underlying bufferevent or
 * ev_read and ev_write) start writing.  Take the write-blocked-on-read flag
 * into account. */
static int
start_writing(struct bufferevent_openssl *bev_ssl)
{
	int r = 0;
	if (bev_ssl->underlying) {
		;
	} else {
		struct bufferevent *bev = &bev_ssl->bev.bev;
		r = bufferevent_add_event_(&bev->ev_write, &bev->timeout_write);
		if (!r && bev_ssl->write_blocked_on_read)
			r = bufferevent_add_event_(&bev->ev_read,
			    &bev->timeout_read);
	}
	return r;
}

static void
stop_reading(struct bufferevent_openssl *bev_ssl)
{
	if (bev_ssl->write_blocked_on_read)
		return;
	if (bev_ssl->underlying) {
		bufferevent_suspend_read_(bev_ssl->underlying,
		    BEV_SUSPEND_FILT_READ);
	} else {
		struct bufferevent *bev = &bev_ssl->bev.bev;
		event_del(&bev->ev_read);
	}
}

static void
stop_writing(struct bufferevent_openssl *bev_ssl)
{
	if (bev_ssl->read_blocked_on_write)
		return;
	if (bev_ssl->underlying) {
		;
	} else {
		struct bufferevent *bev = &bev_ssl->bev.bev;
		event_del(&bev->ev_write);
	}
}

static int
set_rbow(struct bufferevent_openssl *bev_ssl)
{
	if (!bev_ssl->underlying)
		stop_reading(bev_ssl);
	bev_ssl->read_blocked_on_write = 1;
	return start_writing(bev_ssl);
}

static int
set_wbor(struct bufferevent_openssl *bev_ssl)
{
	if (!bev_ssl->underlying)
		stop_writing(bev_ssl);
	bev_ssl->write_blocked_on_read = 1;
	return start_reading(bev_ssl);
}

static int
clear_rbow(struct bufferevent_openssl *bev_ssl)
{
	struct bufferevent *bev = &bev_ssl->bev.bev;
	int r = 0;
	bev_ssl->read_blocked_on_write = 0;
	if (!(bev->enabled & EV_WRITE))
		stop_writing(bev_ssl);
	if (bev->enabled & EV_READ)
		r = start_reading(bev_ssl);
	return r;
}


static int
clear_wbor(struct bufferevent_openssl *bev_ssl)
{
	struct bufferevent *bev = &bev_ssl->bev.bev;
	int r = 0;
	bev_ssl->write_blocked_on_read = 0;
	if (!(bev->enabled & EV_READ))
		stop_reading(bev_ssl);
	if (bev->enabled & EV_WRITE)
		r = start_writing(bev_ssl);
	return r;
}

static void
conn_closed(struct bufferevent_openssl *bev_ssl, int when, int errcode, int ret)
{
	int event = BEV_EVENT_ERROR;
	int dirty_shutdown = 0;
	unsigned long err;

	switch (errcode) {
	case SSL_ERROR_ZERO_RETURN:
		/* Possibly a clean shutdown. */
		if (SSL_get_shutdown(bev_ssl->ssl) & SSL_RECEIVED_SHUTDOWN)
			event = BEV_EVENT_EOF;
		else
			dirty_shutdown = 1;
		break;
	case SSL_ERROR_SYSCALL:
		/* IO error; possibly a dirty shutdown. */
		if (ret == 0 && ERR_peek_error() == 0)
			dirty_shutdown = 1;
		break;
	case SSL_ERROR_SSL:
		/* Protocol error. */
		break;
	case SSL_ERROR_WANT_X509_LOOKUP:
		/* XXXX handle this. */
		break;
	case SSL_ERROR_NONE:
	case SSL_ERROR_WANT_READ:
	case SSL_ERROR_WANT_WRITE:
	case SSL_ERROR_WANT_CONNECT:
	case SSL_ERROR_WANT_ACCEPT:
	default:
		/* should be impossible; treat as normal error. */
		event_warnx("BUG: Unexpected OpenSSL error code %d", errcode);
		break;
	}

	while ((err = ERR_get_error())) {
		put_error(bev_ssl, err);
	}

	if (dirty_shutdown && bev_ssl->allow_dirty_shutdown)
		event = BEV_EVENT_EOF;

	stop_reading(bev_ssl);
	stop_writing(bev_ssl);

	/* when is BEV_EVENT_{READING|WRITING} */
	event = when | event;
	bufferevent_run_eventcb_(&bev_ssl->bev.bev, event);
}

static void
init_bio_counts(struct bufferevent_openssl *bev_ssl)
{
	bev_ssl->counts.n_written =
	    BIO_number_written(SSL_get_wbio(bev_ssl->ssl));
	bev_ssl->counts.n_read =
	    BIO_number_read(SSL_get_rbio(bev_ssl->ssl));
}

static inline void
decrement_buckets(struct bufferevent_openssl *bev_ssl)
{
	unsigned long num_w = BIO_number_written(SSL_get_wbio(bev_ssl->ssl));
	unsigned long num_r = BIO_number_read(SSL_get_rbio(bev_ssl->ssl));
	/* These next two subtractions can wrap around. That's okay. */
	unsigned long w = num_w - bev_ssl->counts.n_written;
	unsigned long r = num_r - bev_ssl->counts.n_read;
	if (w)
		bufferevent_decrement_write_buckets_(&bev_ssl->bev, w);
	if (r)
		bufferevent_decrement_read_buckets_(&bev_ssl->bev, r);
	bev_ssl->counts.n_written = num_w;
	bev_ssl->counts.n_read = num_r;
}

#define OP_MADE_PROGRESS 1
#define OP_BLOCKED 2
#define OP_ERR 4

/* Return a bitmask of OP_MADE_PROGRESS (if we read anything); OP_BLOCKED (if
   we're now blocked); and OP_ERR (if an error occurred). */
static int
do_read(struct bufferevent_openssl *bev_ssl, int n_to_read) {
	/* Requires lock */
	struct bufferevent *bev = &bev_ssl->bev.bev;
	struct evbuffer *input = bev->input;
	int r, n, i, n_used = 0, atmost;
	struct evbuffer_iovec space[2];
	int result = 0;

<<<<<<< HEAD
	atmost = bufferevent_get_read_max_(&bev_ssl->bev);
=======
	if (bev_ssl->bev.read_suspended)
		return 0;

	atmost = _bufferevent_get_read_max(&bev_ssl->bev);
>>>>>>> 1acf2ebc
	if (n_to_read > atmost)
		n_to_read = atmost;

	n = evbuffer_reserve_space(input, n_to_read, space, 2);
	if (n < 0)
		return OP_ERR;

	for (i=0; i<n; ++i) {
		if (bev_ssl->bev.read_suspended)
			break;
		r = SSL_read(bev_ssl->ssl, space[i].iov_base, space[i].iov_len);
		if (r>0) {
			result |= OP_MADE_PROGRESS;
			if (bev_ssl->read_blocked_on_write)
				if (clear_rbow(bev_ssl) < 0)
					return OP_ERR | result;
			++n_used;
			space[i].iov_len = r;
			decrement_buckets(bev_ssl);
		} else {
			int err = SSL_get_error(bev_ssl->ssl, r);
			print_err(err);
			switch (err) {
			case SSL_ERROR_WANT_READ:
				/* Can't read until underlying has more data. */
				if (bev_ssl->read_blocked_on_write)
					if (clear_rbow(bev_ssl) < 0)
						return OP_ERR | result;
				break;
			case SSL_ERROR_WANT_WRITE:
				/* This read operation requires a write, and the
				 * underlying is full */
				if (!bev_ssl->read_blocked_on_write)
					if (set_rbow(bev_ssl) < 0)
						return OP_ERR | result;
				break;
			default:
				conn_closed(bev_ssl, BEV_EVENT_READING, err, r);
				break;
			}
			result |= OP_BLOCKED;
			break; /* out of the loop */
		}
	}

	if (n_used) {
		evbuffer_commit_space(input, space, n_used);
		if (bev_ssl->underlying)
			BEV_RESET_GENERIC_READ_TIMEOUT(bev);
	}

	return result;
}

/* Return a bitmask of OP_MADE_PROGRESS (if we wrote anything); OP_BLOCKED (if
   we're now blocked); and OP_ERR (if an error occurred). */
static int
do_write(struct bufferevent_openssl *bev_ssl, int atmost)
{
	int i, r, n, n_written = 0;
	struct bufferevent *bev = &bev_ssl->bev.bev;
	struct evbuffer *output = bev->output;
	struct evbuffer_iovec space[8];
	int result = 0;

	if (bev_ssl->last_write > 0)
		atmost = bev_ssl->last_write;
	else
		atmost = bufferevent_get_write_max_(&bev_ssl->bev);

	n = evbuffer_peek(output, atmost, NULL, space, 8);
	if (n < 0)
		return OP_ERR | result;

	if (n > 8)
		n = 8;
	for (i=0; i < n; ++i) {
		if (bev_ssl->bev.write_suspended)
			break;

		/* SSL_write will (reasonably) return 0 if we tell it to
		   send 0 data.  Skip this case so we don't interpret the
		   result as an error */
		if (space[i].iov_len == 0)
			continue;

		r = SSL_write(bev_ssl->ssl, space[i].iov_base,
		    space[i].iov_len);
		if (r > 0) {
			result |= OP_MADE_PROGRESS;
			if (bev_ssl->write_blocked_on_read)
				if (clear_wbor(bev_ssl) < 0)
					return OP_ERR | result;
			n_written += r;
			bev_ssl->last_write = -1;
			decrement_buckets(bev_ssl);
		} else {
			int err = SSL_get_error(bev_ssl->ssl, r);
			print_err(err);
			switch (err) {
			case SSL_ERROR_WANT_WRITE:
				/* Can't read until underlying has more data. */
				if (bev_ssl->write_blocked_on_read)
					if (clear_wbor(bev_ssl) < 0)
						return OP_ERR | result;
				bev_ssl->last_write = space[i].iov_len;
				break;
			case SSL_ERROR_WANT_READ:
				/* This read operation requires a write, and the
				 * underlying is full */
				if (!bev_ssl->write_blocked_on_read)
					if (set_wbor(bev_ssl) < 0)
						return OP_ERR | result;
				bev_ssl->last_write = space[i].iov_len;
				break;
			default:
				conn_closed(bev_ssl, BEV_EVENT_WRITING, err, r);
				bev_ssl->last_write = -1;
				break;
			}
			result |= OP_BLOCKED;
			break;
		}
	}
	if (n_written) {
		evbuffer_drain(output, n_written);
		if (bev_ssl->underlying)
			BEV_RESET_GENERIC_WRITE_TIMEOUT(bev);

		if (evbuffer_get_length(output) <= bev->wm_write.low)
			bufferevent_run_writecb_(bev);
	}
	return result;
}

#define WRITE_FRAME 15000

#define READ_DEFAULT 4096

/* Try to figure out how many bytes to read; return 0 if we shouldn't be
 * reading. */
static int
bytes_to_read(struct bufferevent_openssl *bev)
{
	struct evbuffer *input = bev->bev.bev.input;
	struct event_watermark *wm = &bev->bev.bev.wm_read;
	int result = READ_DEFAULT;
	ev_ssize_t limit;
	/* XXX 99% of this is generic code that nearly all bufferevents will
	 * want. */

	if (bev->write_blocked_on_read) {
		return 0;
	}

	if (! (bev->bev.bev.enabled & EV_READ)) {
		return 0;
	}

	if (bev->bev.read_suspended) {
		return 0;
	}

	if (wm->high) {
		if (evbuffer_get_length(input) >= wm->high) {
			return 0;
		}

		result = wm->high - evbuffer_get_length(input);
	} else {
		result = READ_DEFAULT;
	}

	/* Respect the rate limit */
	limit = bufferevent_get_read_max_(&bev->bev);
	if (result > limit) {
		result = limit;
	}

	return result;
}


/* Things look readable.  If write is blocked on read, write till it isn't.
 * Read from the underlying buffer until we block or we hit our high-water
 * mark.
 */
static void
consider_reading(struct bufferevent_openssl *bev_ssl)
{
	int r;
	int n_to_read;
	int all_result_flags = 0;

	while (bev_ssl->write_blocked_on_read) {
		r = do_write(bev_ssl, WRITE_FRAME);
		if (r & (OP_BLOCKED|OP_ERR))
			break;
	}
	if (bev_ssl->write_blocked_on_read)
		return;

	n_to_read = bytes_to_read(bev_ssl);

	while (n_to_read) {
		r = do_read(bev_ssl, n_to_read);
		all_result_flags |= r;

		if (r & (OP_BLOCKED|OP_ERR))
			break;

		if (bev_ssl->bev.read_suspended)
			break;
        
		/* Read all pending data.  This won't hit the network
		 * again, and will (most importantly) put us in a state
		 * where we don't need to read anything else until the
		 * socket is readable again.  It'll potentially make us
		 * overrun our read high-watermark (somewhat
		 * regrettable).  The damage to the rate-limit has
		 * already been done, since OpenSSL went and read a
		 * whole SSL record anyway. */
		n_to_read = SSL_pending(bev_ssl->ssl);

		/* XXX This if statement is actually a bad bug, added to avoid
		 * XXX a worse bug.
		 *
		 * The bad bug: It can potentially cause resource unfairness
		 * by reading too much data from the underlying bufferevent;
		 * it can potentially cause read looping if the underlying
		 * bufferevent is a bufferevent_pair and deferred callbacks
		 * aren't used.
		 *
		 * The worse bug: If we didn't do this, then we would
		 * potentially not read any more from bev_ssl->underlying
		 * until more data arrived there, which could lead to us
		 * waiting forever.
		 */
		if (!n_to_read && bev_ssl->underlying)
			n_to_read = bytes_to_read(bev_ssl);
	}

	if (all_result_flags & OP_MADE_PROGRESS) {
		struct bufferevent *bev = &bev_ssl->bev.bev;
		struct evbuffer *input = bev->input;

		if (evbuffer_get_length(input) >= bev->wm_read.low) {
			bufferevent_run_readcb_(bev);
		}
	}

	if (!bev_ssl->underlying) {
		/* Should be redundant, but let's avoid busy-looping */
		if (bev_ssl->bev.read_suspended ||
		    !(bev_ssl->bev.bev.enabled & EV_READ)) {
			event_del(&bev_ssl->bev.bev.ev_read);
		}
	}
}

static void
consider_writing(struct bufferevent_openssl *bev_ssl)
{
	int r;
	struct evbuffer *output = bev_ssl->bev.bev.output;
	struct evbuffer *target = NULL;
	struct event_watermark *wm = NULL;

	while (bev_ssl->read_blocked_on_write) {
		r = do_read(bev_ssl, 1024); /* XXXX 1024 is a hack */
		if (r & OP_MADE_PROGRESS) {
			struct bufferevent *bev = &bev_ssl->bev.bev;
			struct evbuffer *input = bev->input;

			if (evbuffer_get_length(input) >= bev->wm_read.low) {
				bufferevent_run_readcb_(bev);
			}
		}
		if (r & (OP_ERR|OP_BLOCKED))
			break;
	}
	if (bev_ssl->read_blocked_on_write)
		return;
	if (bev_ssl->underlying) {
		target = bev_ssl->underlying->output;
		wm = &bev_ssl->underlying->wm_write;
	}
	while ((bev_ssl->bev.bev.enabled & EV_WRITE) &&
	    (! bev_ssl->bev.write_suspended) &&
	    evbuffer_get_length(output) &&
	    (!target || (! wm->high || evbuffer_get_length(target) < wm->high))) {
		int n_to_write;
		if (wm && wm->high)
			n_to_write = wm->high - evbuffer_get_length(target);
		else
			n_to_write = WRITE_FRAME;
		r = do_write(bev_ssl, n_to_write);
		if (r & (OP_BLOCKED|OP_ERR))
			break;
	}

	if (!bev_ssl->underlying) {
		if (evbuffer_get_length(output) == 0) {
			event_del(&bev_ssl->bev.bev.ev_write);
		} else if (bev_ssl->bev.write_suspended ||
		    !(bev_ssl->bev.bev.enabled & EV_WRITE)) {
			/* Should be redundant, but let's avoid busy-looping */
			event_del(&bev_ssl->bev.bev.ev_write);
		}
	}
}

static void
be_openssl_readcb(struct bufferevent *bev_base, void *ctx)
{
	struct bufferevent_openssl *bev_ssl = ctx;
	consider_reading(bev_ssl);
}

static void
be_openssl_writecb(struct bufferevent *bev_base, void *ctx)
{
	struct bufferevent_openssl *bev_ssl = ctx;
	consider_writing(bev_ssl);
}

static void
be_openssl_eventcb(struct bufferevent *bev_base, short what, void *ctx)
{
	struct bufferevent_openssl *bev_ssl = ctx;
	int event = 0;

	if (what & BEV_EVENT_EOF) {
		if (bev_ssl->allow_dirty_shutdown)
			event = BEV_EVENT_EOF;
		else
			event = BEV_EVENT_ERROR;
	} else if (what & BEV_EVENT_TIMEOUT) {
		/* We sure didn't set this.  Propagate it to the user. */
		event = what;
	} else if (what & BEV_EVENT_ERROR) {
		/* An error occurred on the connection.  Propagate it to the user. */
		event = what;
	} else if (what & BEV_EVENT_CONNECTED) {
		/* Ignore it.  We're saying SSL_connect() already, which will
		   eat it. */
	}
	if (event)
		bufferevent_run_eventcb_(&bev_ssl->bev.bev, event);
}

static void
be_openssl_readeventcb(evutil_socket_t fd, short what, void *ptr)
{
	struct bufferevent_openssl *bev_ssl = ptr;
	bufferevent_incref_and_lock_(&bev_ssl->bev.bev);
	if (what & EV_TIMEOUT) {
		bufferevent_run_eventcb_(&bev_ssl->bev.bev,
		    BEV_EVENT_TIMEOUT|BEV_EVENT_READING);
	} else
		consider_reading(bev_ssl);
	bufferevent_decref_and_unlock_(&bev_ssl->bev.bev);
}

static void
be_openssl_writeeventcb(evutil_socket_t fd, short what, void *ptr)
{
	struct bufferevent_openssl *bev_ssl = ptr;
	bufferevent_incref_and_lock_(&bev_ssl->bev.bev);
	if (what & EV_TIMEOUT) {
		bufferevent_run_eventcb_(&bev_ssl->bev.bev,
		    BEV_EVENT_TIMEOUT|BEV_EVENT_WRITING);
	}
	consider_writing(bev_ssl);
	bufferevent_decref_and_unlock_(&bev_ssl->bev.bev);
}

static int
set_open_callbacks(struct bufferevent_openssl *bev_ssl, evutil_socket_t fd)
{
	if (bev_ssl->underlying) {
		bufferevent_setcb(bev_ssl->underlying,
		    be_openssl_readcb, be_openssl_writecb, be_openssl_eventcb,
		    bev_ssl);
		return 0;
	} else {
		struct bufferevent *bev = &bev_ssl->bev.bev;
		int rpending=0, wpending=0, r1=0, r2=0;
		if (fd < 0 && bev_ssl->fd_is_set)
			fd = event_get_fd(&bev->ev_read);
		if (bev_ssl->fd_is_set) {
			rpending = event_pending(&bev->ev_read, EV_READ, NULL);
			wpending = event_pending(&bev->ev_write, EV_WRITE, NULL);
			event_del(&bev->ev_read);
			event_del(&bev->ev_write);
		}
		event_assign(&bev->ev_read, bev->ev_base, fd,
		    EV_READ|EV_PERSIST, be_openssl_readeventcb, bev_ssl);
		event_assign(&bev->ev_write, bev->ev_base, fd,
		    EV_WRITE|EV_PERSIST, be_openssl_writeeventcb, bev_ssl);
		if (rpending)
			r1 = bufferevent_add_event_(&bev->ev_read, &bev->timeout_read);
		if (wpending)
			r2 = bufferevent_add_event_(&bev->ev_write, &bev->timeout_write);
		if (fd >= 0) {
			bev_ssl->fd_is_set = 1;
		}
		return (r1<0 || r2<0) ? -1 : 0;
	}
}

static int
do_handshake(struct bufferevent_openssl *bev_ssl)
{
	int r;

	switch (bev_ssl->state) {
	default:
	case BUFFEREVENT_SSL_OPEN:
		EVUTIL_ASSERT(0);
		return -1;
	case BUFFEREVENT_SSL_CONNECTING:
	case BUFFEREVENT_SSL_ACCEPTING:
		r = SSL_do_handshake(bev_ssl->ssl);
		break;
	}
	decrement_buckets(bev_ssl);

	if (r==1) {
		/* We're done! */
		bev_ssl->state = BUFFEREVENT_SSL_OPEN;
		set_open_callbacks(bev_ssl, -1); /* XXXX handle failure */
		/* Call do_read and do_write as needed */
		bufferevent_enable(&bev_ssl->bev.bev, bev_ssl->bev.bev.enabled);
		bufferevent_run_eventcb_(&bev_ssl->bev.bev,
		    BEV_EVENT_CONNECTED);
		return 1;
	} else {
		int err = SSL_get_error(bev_ssl->ssl, r);
		print_err(err);
		switch (err) {
		case SSL_ERROR_WANT_WRITE:
			if (!bev_ssl->underlying) {
				stop_reading(bev_ssl);
				return start_writing(bev_ssl);
			}
			return 0;
		case SSL_ERROR_WANT_READ:
			if (!bev_ssl->underlying) {
				stop_writing(bev_ssl);
				return start_reading(bev_ssl);
			}
			return 0;
		default:
			conn_closed(bev_ssl, BEV_EVENT_READING, err, r);
			return -1;
		}
	}
}

static void
be_openssl_handshakecb(struct bufferevent *bev_base, void *ctx)
{
	struct bufferevent_openssl *bev_ssl = ctx;
	do_handshake(bev_ssl);/* XXX handle failure */
}

static void
be_openssl_handshakeeventcb(evutil_socket_t fd, short what, void *ptr)
{
	struct bufferevent_openssl *bev_ssl = ptr;

	bufferevent_incref_and_lock_(&bev_ssl->bev.bev);
	if (what & EV_TIMEOUT) {
		bufferevent_run_eventcb_(&bev_ssl->bev.bev, BEV_EVENT_TIMEOUT);
	} else
		do_handshake(bev_ssl);/* XXX handle failure */
	bufferevent_decref_and_unlock_(&bev_ssl->bev.bev);
}

static int
set_handshake_callbacks(struct bufferevent_openssl *bev_ssl, evutil_socket_t fd)
{
	if (bev_ssl->underlying) {
		bufferevent_setcb(bev_ssl->underlying,
		    be_openssl_handshakecb, be_openssl_handshakecb,
		    be_openssl_eventcb,
		    bev_ssl);
		return do_handshake(bev_ssl);
	} else {
		struct bufferevent *bev = &bev_ssl->bev.bev;
		int r1=0, r2=0;
		if (fd < 0 && bev_ssl->fd_is_set)
			fd = event_get_fd(&bev->ev_read);
		if (bev_ssl->fd_is_set) {
			event_del(&bev->ev_read);
			event_del(&bev->ev_write);
		}
		event_assign(&bev->ev_read, bev->ev_base, fd,
		    EV_READ|EV_PERSIST, be_openssl_handshakeeventcb, bev_ssl);
		event_assign(&bev->ev_write, bev->ev_base, fd,
		    EV_WRITE|EV_PERSIST, be_openssl_handshakeeventcb, bev_ssl);
		if (fd >= 0) {
			r1 = bufferevent_add_event_(&bev->ev_read, &bev->timeout_read);
			r2 = bufferevent_add_event_(&bev->ev_write, &bev->timeout_write);
			bev_ssl->fd_is_set = 1;
		}
		return (r1<0 || r2<0) ? -1 : 0;
	}
}

int
bufferevent_ssl_renegotiate(struct bufferevent *bev)
{
	struct bufferevent_openssl *bev_ssl = upcast(bev);
	if (!bev_ssl)
		return -1;
	if (SSL_renegotiate(bev_ssl->ssl) < 0)
		return -1;
	bev_ssl->state = BUFFEREVENT_SSL_CONNECTING;
	if (set_handshake_callbacks(bev_ssl, -1) < 0)
		return -1;
	if (!bev_ssl->underlying)
		return do_handshake(bev_ssl);
	return 0;
}

static void
be_openssl_outbuf_cb(struct evbuffer *buf,
    const struct evbuffer_cb_info *cbinfo, void *arg)
{
	struct bufferevent_openssl *bev_ssl = arg;
	int r = 0;
	/* XXX need to hold a reference here. */

	if (cbinfo->n_added && bev_ssl->state == BUFFEREVENT_SSL_OPEN) {
		if (cbinfo->orig_size == 0)
			r = bufferevent_add_event_(&bev_ssl->bev.bev.ev_write,
			    &bev_ssl->bev.bev.timeout_write);
		consider_writing(bev_ssl);
	}
	/* XXX Handle r < 0 */
        (void)r;
}


static int
be_openssl_enable(struct bufferevent *bev, short events)
{
	struct bufferevent_openssl *bev_ssl = upcast(bev);
	int r1 = 0, r2 = 0;

	if (bev_ssl->state != BUFFEREVENT_SSL_OPEN)
		return 0;

	if (events & EV_READ)
		r1 = start_reading(bev_ssl);
	if (events & EV_WRITE)
		r2 = start_writing(bev_ssl);

	if (bev_ssl->underlying) {
		if (events & EV_READ)
			BEV_RESET_GENERIC_READ_TIMEOUT(bev);
		if (events & EV_WRITE)
			BEV_RESET_GENERIC_WRITE_TIMEOUT(bev);

		if (events & EV_READ)
			consider_reading(bev_ssl);
		if (events & EV_WRITE)
			consider_writing(bev_ssl);
	}
	return (r1 < 0 || r2 < 0) ? -1 : 0;
}

static int
be_openssl_disable(struct bufferevent *bev, short events)
{
	struct bufferevent_openssl *bev_ssl = upcast(bev);
	if (bev_ssl->state != BUFFEREVENT_SSL_OPEN)
		return 0;

	if (events & EV_READ)
		stop_reading(bev_ssl);
	if (events & EV_WRITE)
		stop_writing(bev_ssl);

	if (bev_ssl->underlying) {
		if (events & EV_READ)
			BEV_DEL_GENERIC_READ_TIMEOUT(bev);
		if (events & EV_WRITE)
			BEV_DEL_GENERIC_WRITE_TIMEOUT(bev);
	}
	return 0;
}

static void
be_openssl_destruct(struct bufferevent *bev)
{
	struct bufferevent_openssl *bev_ssl = upcast(bev);

	if (bev_ssl->underlying) {
		bufferevent_del_generic_timeout_cbs_(bev);
	} else {
		event_del(&bev->ev_read);
		event_del(&bev->ev_write);
	}

	if (bev_ssl->bev.options & BEV_OPT_CLOSE_ON_FREE) {
		if (bev_ssl->underlying) {
			if (BEV_UPCAST(bev_ssl->underlying)->refcnt < 2) {
				event_warnx("BEV_OPT_CLOSE_ON_FREE set on an "
				    "bufferevent with too few references");
			} else {
				bufferevent_free(bev_ssl->underlying);
				bev_ssl->underlying = NULL;
			}
		} else {
			evutil_socket_t fd = -1;
			BIO *bio = SSL_get_wbio(bev_ssl->ssl);
			if (bio)
				fd = BIO_get_fd(bio, NULL);
			if (fd >= 0)
				evutil_closesocket(fd);
		}
		SSL_free(bev_ssl->ssl);
	} else {
		if (bev_ssl->underlying) {
			if (bev_ssl->underlying->errorcb == be_openssl_eventcb)
				bufferevent_setcb(bev_ssl->underlying,
				    NULL,NULL,NULL,NULL);
			bufferevent_unsuspend_read_(bev_ssl->underlying,
			    BEV_SUSPEND_FILT_READ);
		}
	}
}

static int
be_openssl_adj_timeouts(struct bufferevent *bev)
{
	struct bufferevent_openssl *bev_ssl = upcast(bev);

	if (bev_ssl->underlying)
		return bufferevent_generic_adj_timeouts_(bev);
	else {
		int r1=0, r2=0;
		if (event_pending(&bev->ev_read, EV_READ, NULL))
			r1 = bufferevent_add_event_(&bev->ev_read, &bev->timeout_read);
		if (event_pending(&bev->ev_write, EV_WRITE, NULL))
			r2 = bufferevent_add_event_(&bev->ev_write, &bev->timeout_write);
		return (r1<0 || r2<0) ? -1 : 0;
	}
}

static int
be_openssl_flush(struct bufferevent *bufev,
    short iotype, enum bufferevent_flush_mode mode)
{
	/* XXXX Implement this. */
	return 0;
}

static int
be_openssl_ctrl(struct bufferevent *bev,
    enum bufferevent_ctrl_op op, union bufferevent_ctrl_data *data)
{
	struct bufferevent_openssl *bev_ssl = upcast(bev);
	switch (op) {
	case BEV_CTRL_SET_FD:
		if (bev_ssl->underlying)
			return -1;
		{
			BIO *bio;
			bio = BIO_new_socket(data->fd, 0);
			SSL_set_bio(bev_ssl->ssl, bio, bio);
			bev_ssl->fd_is_set = 1;
		}
		if (bev_ssl->state == BUFFEREVENT_SSL_OPEN)
			return set_open_callbacks(bev_ssl, data->fd);
		else {
			return set_handshake_callbacks(bev_ssl, data->fd);
		}
	case BEV_CTRL_GET_FD:
		if (bev_ssl->underlying)
			return -1;
		if (!bev_ssl->fd_is_set)
			return -1;
		data->fd = event_get_fd(&bev->ev_read);
		return 0;
	case BEV_CTRL_GET_UNDERLYING:
		if (!bev_ssl->underlying)
			return -1;
		data->ptr = bev_ssl->underlying;
		return 0;
	case BEV_CTRL_CANCEL_ALL:
	default:
		return -1;
	}
}

SSL *
bufferevent_openssl_get_ssl(struct bufferevent *bufev)
{
	struct bufferevent_openssl *bev_ssl = upcast(bufev);
	if (!bev_ssl)
		return NULL;
	return bev_ssl->ssl;
}

static struct bufferevent *
bufferevent_openssl_new_impl(struct event_base *base,
    struct bufferevent *underlying,
    evutil_socket_t fd,
    SSL *ssl,
    enum bufferevent_ssl_state state,
    int options)
{
	struct bufferevent_openssl *bev_ssl = NULL;
	struct bufferevent_private *bev_p = NULL;
	int tmp_options = options & ~BEV_OPT_THREADSAFE;

	if (underlying != NULL && fd >= 0)
		return NULL; /* Only one can be set. */

	if (!(bev_ssl = mm_calloc(1, sizeof(struct bufferevent_openssl))))
		goto err;

	bev_p = &bev_ssl->bev;

	if (bufferevent_init_common_(bev_p, base,
		&bufferevent_ops_openssl, tmp_options) < 0)
		goto err;

	/* Don't explode if we decide to realloc a chunk we're writing from in
	 * the output buffer. */
	SSL_set_mode(ssl, SSL_MODE_ACCEPT_MOVING_WRITE_BUFFER);

	bev_ssl->underlying = underlying;
	bev_ssl->ssl = ssl;

	bev_ssl->outbuf_cb = evbuffer_add_cb(bev_p->bev.output,
	    be_openssl_outbuf_cb, bev_ssl);

	if (options & BEV_OPT_THREADSAFE)
		bufferevent_enable_locking_(&bev_ssl->bev.bev, NULL);

	if (underlying) {
		bufferevent_init_generic_timeout_cbs_(&bev_ssl->bev.bev);
		bufferevent_incref_(underlying);
	}

	bev_ssl->state = state;
	bev_ssl->last_write = -1;

	init_bio_counts(bev_ssl);

	switch (state) {
	case BUFFEREVENT_SSL_ACCEPTING:
		SSL_set_accept_state(bev_ssl->ssl);
		if (set_handshake_callbacks(bev_ssl, fd) < 0)
			goto err;
		break;
	case BUFFEREVENT_SSL_CONNECTING:
		SSL_set_connect_state(bev_ssl->ssl);
		if (set_handshake_callbacks(bev_ssl, fd) < 0)
			goto err;
		break;
	case BUFFEREVENT_SSL_OPEN:
		if (set_open_callbacks(bev_ssl, fd) < 0)
			goto err;
		break;
	default:
		goto err;
	}

	if (underlying) {
		bufferevent_setwatermark(underlying, EV_READ, 0, 0);
		bufferevent_enable(underlying, EV_READ|EV_WRITE);
		if (state == BUFFEREVENT_SSL_OPEN)
			bufferevent_suspend_read_(underlying,
			    BEV_SUSPEND_FILT_READ);
	} else {
		bev_ssl->bev.bev.enabled = EV_READ|EV_WRITE;
		if (bev_ssl->fd_is_set) {
			if (state != BUFFEREVENT_SSL_OPEN)
				if (event_add(&bev_ssl->bev.bev.ev_read, NULL) < 0)
					goto err;
			if (event_add(&bev_ssl->bev.bev.ev_write, NULL) < 0)
				goto err;
		}
	}

	return &bev_ssl->bev.bev;
err:
	if (bev_ssl)
		bufferevent_free(&bev_ssl->bev.bev);
	return NULL;
}

struct bufferevent *
bufferevent_openssl_filter_new(struct event_base *base,
    struct bufferevent *underlying,
    SSL *ssl,
    enum bufferevent_ssl_state state,
    int options)
{
	/* We don't tell the BIO to close the bufferevent; we do it ourselves
	 * on be_openssl_destruct */
	int close_flag = 0; /* options & BEV_OPT_CLOSE_ON_FREE; */
	BIO *bio;
	if (!underlying)
		return NULL;
	if (!(bio = BIO_new_bufferevent(underlying, close_flag)))
		return NULL;

	SSL_set_bio(ssl, bio, bio);

	return bufferevent_openssl_new_impl(
		base, underlying, -1, ssl, state, options);
}

struct bufferevent *
bufferevent_openssl_socket_new(struct event_base *base,
    evutil_socket_t fd,
    SSL *ssl,
    enum bufferevent_ssl_state state,
    int options)
{
	/* Does the SSL already have an fd? */
	BIO *bio = SSL_get_wbio(ssl);
	long have_fd = -1;

	if (bio)
		have_fd = BIO_get_fd(bio, NULL);

	if (have_fd >= 0) {
		/* The SSL is already configured with an fd. */
		if (fd < 0) {
			/* We should learn the fd from the SSL. */
			fd = (evutil_socket_t) have_fd;
		} else if (have_fd == (long)fd) {
			/* We already know the fd from the SSL; do nothing */
		} else {
			/* We specified an fd different from that of the SSL.
			   This is probably an error on our part.  Fail. */
			return NULL;
		}
		(void) BIO_set_close(bio, 0);
	} else {
		/* The SSL isn't configured with a BIO with an fd. */
		if (fd >= 0) {
			/* ... and we have an fd we want to use. */
			bio = BIO_new_socket(fd, 0);
			SSL_set_bio(ssl, bio, bio);
		} else {
			/* Leave the fd unset. */
		}
	}

	return bufferevent_openssl_new_impl(
		base, NULL, fd, ssl, state, options);
}

int
bufferevent_openssl_get_allow_dirty_shutdown(struct bufferevent *bev)
{
	int allow_dirty_shutdown = -1;
	struct bufferevent_openssl *bev_ssl;
	BEV_LOCK(bev);
	bev_ssl = upcast(bev);
	if (bev_ssl)
		allow_dirty_shutdown = bev_ssl->allow_dirty_shutdown;
	BEV_UNLOCK(bev);
	return allow_dirty_shutdown;
}

void
bufferevent_openssl_set_allow_dirty_shutdown(struct bufferevent *bev,
    int allow_dirty_shutdown)
{
	struct bufferevent_openssl *bev_ssl;
	BEV_LOCK(bev);
	bev_ssl = upcast(bev);
	if (bev_ssl)
		bev_ssl->allow_dirty_shutdown = !!allow_dirty_shutdown;
	BEV_UNLOCK(bev);
}

unsigned long
bufferevent_get_openssl_error(struct bufferevent *bev)
{
	unsigned long err = 0;
	struct bufferevent_openssl *bev_ssl;
	BEV_LOCK(bev);
	bev_ssl = upcast(bev);
	if (bev_ssl && bev_ssl->n_errors) {
		err = bev_ssl->errors[--bev_ssl->n_errors];
	}
	BEV_UNLOCK(bev);
	return err;
}<|MERGE_RESOLUTION|>--- conflicted
+++ resolved
@@ -574,14 +574,10 @@
 	struct evbuffer_iovec space[2];
 	int result = 0;
 
-<<<<<<< HEAD
-	atmost = bufferevent_get_read_max_(&bev_ssl->bev);
-=======
 	if (bev_ssl->bev.read_suspended)
 		return 0;
 
-	atmost = _bufferevent_get_read_max(&bev_ssl->bev);
->>>>>>> 1acf2ebc
+	atmost = bufferevent_get_read_max_(&bev_ssl->bev);
 	if (n_to_read > atmost)
 		n_to_read = atmost;
 
