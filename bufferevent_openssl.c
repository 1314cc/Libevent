--- conflicted
+++ resolved
@@ -618,12 +618,6 @@
 		evbuffer_commit_space(input, space, n_used);
 		if (bev_ssl->underlying)
 			BEV_RESET_GENERIC_READ_TIMEOUT(bev);
-<<<<<<< HEAD
-
-		if (evbuffer_get_length(input) >= bev->wm_read.low)
-			bufferevent_run_readcb_(bev);
-=======
->>>>>>> b3887cdf
 	}
 
 	return blocked ? 0 : 1;
@@ -814,7 +808,7 @@
 		struct evbuffer *input = bev->input;
 
 		if (evbuffer_get_length(input) >= bev->wm_read.low) {
-			_bufferevent_run_readcb(bev);
+			bufferevent_run_readcb_(bev);
 		}
 	}
 
@@ -844,7 +838,7 @@
 			struct evbuffer *input = bev->input;
 
 			if (evbuffer_get_length(input) >= bev->wm_read.low) {
-				_bufferevent_run_readcb(bev);
+				bufferevent_run_readcb_(bev);
 			}
 		}
 	}
